[[package]]
name = "astropy"
version = "5.1"
description = "Astronomy and astrophysics core library"
category = "main"
optional = false
python-versions = ">=3.8"

[package.dependencies]
numpy = ">=1.18"
packaging = ">=19.0"
pyerfa = ">=2.0"
PyYAML = ">=3.13"

[package.extras]
all = ["scipy (>=1.3)", "matplotlib (>=3.1,!=3.4.0,!=3.5.2)", "certifi", "dask", "h5py", "pyarrow (>=5.0.0)", "beautifulsoup4", "html5lib", "bleach", "pandas", "sortedcontainers", "pytz", "jplephem", "mpmath", "asdf (>=2.10.0)", "bottleneck", "ipython (>=4.2)", "pytest (>=7.0)", "typing-extensions (>=3.10.0.1)"]
docs = ["sphinx (<4)", "sphinx-astropy (>=1.6)", "pytest (>=7.0)", "scipy (>=1.3)", "matplotlib (>=3.1,!=3.4.0,!=3.5.2)", "sphinx-changelog (>=1.1.0)", "Jinja2 (<3.1)"]
recommended = ["scipy (>=1.3)", "matplotlib (>=3.1,!=3.4.0,!=3.5.2)"]
test = ["pytest (>=7.0)", "pytest-doctestplus (>=0.12)", "pytest-astropy-header (>=0.2.1)", "pytest-astropy (>=0.10)", "pytest-xdist"]
test_all = ["pytest (>=7.0)", "pytest-doctestplus (>=0.12)", "pytest-astropy-header (>=0.2.1)", "pytest-astropy (>=0.9)", "pytest-xdist", "objgraph", "ipython (>=4.2)", "coverage", "skyfield (>=1.20)", "sgp4 (>=2.3)"]

[[package]]
name = "cycler"
version = "0.11.0"
description = "Composable style cycles"
category = "main"
optional = false
python-versions = ">=3.6"

[[package]]
name = "fonttools"
version = "4.34.4"
description = "Tools to manipulate font files"
category = "main"
optional = false
python-versions = ">=3.7"

[package.extras]
all = ["fs (>=2.2.0,<3)", "lxml (>=4.0,<5)", "zopfli (>=0.1.4)", "lz4 (>=1.7.4.2)", "matplotlib", "sympy", "skia-pathops (>=0.5.0)", "uharfbuzz (>=0.23.0)", "brotlicffi (>=0.8.0)", "scipy", "brotli (>=1.0.1)", "munkres", "unicodedata2 (>=14.0.0)", "xattr"]
graphite = ["lz4 (>=1.7.4.2)"]
interpolatable = ["scipy", "munkres"]
lxml = ["lxml (>=4.0,<5)"]
pathops = ["skia-pathops (>=0.5.0)"]
plot = ["matplotlib"]
repacker = ["uharfbuzz (>=0.23.0)"]
symfont = ["sympy"]
type1 = ["xattr"]
ufo = ["fs (>=2.2.0,<3)"]
unicode = ["unicodedata2 (>=14.0.0)"]
woff = ["zopfli (>=0.1.4)", "brotlicffi (>=0.8.0)", "brotli (>=1.0.1)"]

[[package]]
name = "imageio"
version = "2.19.5"
description = "Library for reading and writing a wide range of image, video, scientific, and volumetric data formats."
category = "main"
optional = false
python-versions = ">=3.7"

[package.dependencies]
numpy = "*"
pillow = ">=8.3.2"

[package.extras]
all-plugins = ["astropy", "av", "imageio-ffmpeg", "opencv-python", "psutil", "tifffile"]
all-plugins-pypy = ["av", "imageio-ffmpeg", "psutil", "tifffile"]
build = ["wheel"]
dev = ["invoke", "pytest", "pytest-cov", "fsspec", "black", "flake8"]
docs = ["sphinx", "numpydoc", "pydata-sphinx-theme"]
ffmpeg = ["imageio-ffmpeg", "psutil"]
fits = ["astropy"]
full = ["astropy", "av", "black", "flake8", "fsspec", "gdal", "imageio-ffmpeg", "invoke", "itk", "numpydoc", "opencv-python", "psutil", "pydata-sphinx-theme", "pytest", "pytest-cov", "sphinx", "tifffile", "wheel"]
gdal = ["gdal"]
itk = ["itk"]
linting = ["black", "flake8"]
opencv = ["opencv-python"]
pyav = ["av"]
test = ["invoke", "pytest", "pytest-cov", "fsspec"]
tifffile = ["tifffile"]

[[package]]
name = "joblib"
version = "1.0.1"
description = "Lightweight pipelining with Python functions"
category = "main"
optional = false
python-versions = ">=3.6"

[[package]]
name = "kiwisolver"
version = "1.4.4"
description = "A fast implementation of the Cassowary constraint solver"
category = "main"
optional = false
python-versions = ">=3.7"

[[package]]
name = "matplotlib"
version = "3.5.2"
description = "Python plotting package"
category = "main"
optional = false
python-versions = ">=3.7"

[package.dependencies]
cycler = ">=0.10"
fonttools = ">=4.22.0"
kiwisolver = ">=1.0.1"
numpy = ">=1.17"
packaging = ">=20.0"
pillow = ">=6.2.0"
pyparsing = ">=2.2.1"
python-dateutil = ">=2.7"
setuptools_scm = ">=4"

[[package]]
name = "networkx"
version = "2.8.5"
description = "Python package for creating and manipulating graphs and networks"
category = "main"
optional = false
python-versions = ">=3.8"

[package.extras]
default = ["numpy (>=1.19)", "scipy (>=1.8)", "matplotlib (>=3.4)", "pandas (>=1.3)"]
developer = ["pre-commit (>=2.19)", "mypy (>=0.960)"]
doc = ["sphinx (>=5)", "pydata-sphinx-theme (>=0.9)", "sphinx-gallery (>=0.10)", "numpydoc (>=1.4)", "pillow (>=9.1)", "nb2plots (>=0.6)", "texext (>=0.6.6)"]
extra = ["lxml (>=4.6)", "pygraphviz (>=1.9)", "pydot (>=1.4.2)", "sympy (>=1.10)"]
test = ["pytest (>=7.1)", "pytest-cov (>=3.0)", "codecov (>=2.1)"]

[[package]]
name = "numpy"
version = "1.23.1"
description = "NumPy is the fundamental package for array computing with Python."
category = "main"
optional = false
python-versions = ">=3.8"

[[package]]
name = "numpy-ext"
version = "0.9.8"
description = "numpy extension"
category = "main"
optional = false
python-versions = ">=3.6"

[package.dependencies]
joblib = ">=1.0.1,<1.1.0"
numpy = ">=1.20.1,<=1.23.1"

[package.extras]
dev = ["flake8 (>=3.7.9,<3.8.0)", "pytest (>=4.3.0,<=7.12)", "pytest-cov (>=2.8.1,<=3.0.0)", "pandas (>=1.3.0,<1.5.0)", "numpydoc (>=0.9.2,<0.10.0)", "sphinx (>=2.4.4,<2.5.0)", "Jinja2 (<3.1)"]

[[package]]
name = "packaging"
version = "21.3"
description = "Core utilities for Python packages"
category = "main"
optional = false
python-versions = ">=3.6"

[package.dependencies]
pyparsing = ">=2.0.2,<3.0.5 || >3.0.5"

[[package]]
name = "pandas"
version = "1.4.3"
description = "Powerful data structures for data analysis, time series, and statistics"
<<<<<<< HEAD
category = "main"
optional = false
python-versions = ">=3.8"

[package.dependencies]
numpy = [
    {version = ">=1.18.5", markers = "platform_machine != \"aarch64\" and platform_machine != \"arm64\" and python_version < \"3.10\""},
    {version = ">=1.19.2", markers = "platform_machine == \"aarch64\" and python_version < \"3.10\""},
    {version = ">=1.20.0", markers = "platform_machine == \"arm64\" and python_version < \"3.10\""},
    {version = ">=1.21.0", markers = "python_version >= \"3.10\""},
]
python-dateutil = ">=2.8.1"
pytz = ">=2020.1"

[package.extras]
test = ["hypothesis (>=5.5.3)", "pytest (>=6.0)", "pytest-xdist (>=1.31)"]

[[package]]
name = "patsy"
version = "0.5.2"
description = "A Python package for describing statistical models and for building design matrices."
=======
>>>>>>> 419f68c2
category = "main"
optional = false
python-versions = "*"

[package.dependencies]
<<<<<<< HEAD
numpy = ">=1.4"
six = "*"
=======
numpy = [
    {version = ">=1.18.5", markers = "platform_machine != \"aarch64\" and platform_machine != \"arm64\" and python_version < \"3.10\""},
    {version = ">=1.19.2", markers = "platform_machine == \"aarch64\" and python_version < \"3.10\""},
    {version = ">=1.20.0", markers = "platform_machine == \"arm64\" and python_version < \"3.10\""},
    {version = ">=1.21.0", markers = "python_version >= \"3.10\""},
]
python-dateutil = ">=2.8.1"
pytz = ">=2020.1"
>>>>>>> 419f68c2

[package.extras]
test = ["pytest", "pytest-cov", "scipy"]

[[package]]
name = "pillow"
version = "9.2.0"
description = "Python Imaging Library (Fork)"
category = "main"
optional = false
python-versions = ">=3.7"

[package.extras]
docs = ["furo", "olefile", "sphinx (>=2.4)", "sphinx-copybutton", "sphinx-issues (>=3.0.1)", "sphinx-removed-in", "sphinxext-opengraph"]
tests = ["check-manifest", "coverage", "defusedxml", "markdown2", "olefile", "packaging", "pyroma", "pytest", "pytest-cov", "pytest-timeout"]

[[package]]
name = "pyerfa"
version = "2.0.0.1"
description = "Python bindings for ERFA"
category = "main"
optional = false
python-versions = ">=3.7"

[package.dependencies]
numpy = ">=1.17"

[package.extras]
docs = ["sphinx-astropy (>=1.3)"]
test = ["pytest", "pytest-doctestplus (>=0.7)"]

[[package]]
name = "pyparsing"
version = "3.0.9"
description = "pyparsing module - Classes and methods to define and execute parsing grammars"
category = "main"
optional = false
python-versions = ">=3.6.8"

[package.extras]
diagrams = ["railroad-diagrams", "jinja2"]

[[package]]
name = "python-dateutil"
version = "2.8.2"
description = "Extensions to the standard Python datetime module"
category = "main"
optional = false
python-versions = "!=3.0.*,!=3.1.*,!=3.2.*,>=2.7"

[package.dependencies]
six = ">=1.5"

[[package]]
name = "pytz"
version = "2022.1"
description = "World timezone definitions, modern and historical"
category = "main"
optional = false
python-versions = "*"

[[package]]
name = "pywavelets"
version = "1.3.0"
description = "PyWavelets, wavelet transform module"
category = "main"
optional = false
python-versions = ">=3.7"

[package.dependencies]
numpy = ">=1.17.3"

[[package]]
name = "pyyaml"
version = "6.0"
description = "YAML parser and emitter for Python"
category = "main"
optional = false
python-versions = ">=3.6"

[[package]]
name = "scikit-image"
version = "0.19.3"
description = "Image processing in Python"
category = "main"
optional = false
python-versions = ">=3.7"

[package.dependencies]
imageio = ">=2.4.1"
networkx = ">=2.2"
numpy = ">=1.17.0"
packaging = ">=20.0"
pillow = ">=6.1.0,<7.1.0 || >7.1.0,<7.1.1 || >7.1.1,<8.3.0 || >8.3.0"
PyWavelets = ">=1.1.1"
scipy = ">=1.4.1"
tifffile = ">=2019.7.26"

[package.extras]
data = ["pooch (>=1.3.0)"]
docs = ["sphinx (>=1.8)", "sphinx-gallery (>=0.10.1)", "numpydoc (>=1.0)", "sphinx-copybutton", "pytest-runner", "scikit-learn", "matplotlib (>=3.3)", "dask[array] (>=0.15.0,!=2.17.0)", "cloudpickle (>=0.2.1)", "pandas (>=0.23.0)", "seaborn (>=0.7.1)", "pooch (>=1.3.0)", "tifffile (>=2020.5.30)", "myst-parser", "ipywidgets", "plotly (>=4.14.0)", "kaleido"]
optional = ["simpleitk", "astropy (>=3.1.2)", "cloudpickle (>=0.2.1)", "dask[array] (>=1.0.0,!=2.17.0)", "matplotlib (>=3.0.3)", "pooch (>=1.3.0)", "pyamg", "qtpy"]
test = ["asv", "codecov", "flake8", "matplotlib (>=3.0.3)", "pooch (>=1.3.0)", "pytest (>=5.2.0)", "pytest-cov (>=2.7.0)", "pytest-localserver", "pytest-faulthandler"]

[[package]]
name = "scipy"
version = "1.6.1"
description = "SciPy: Scientific Library for Python"
category = "main"
optional = false
python-versions = ">=3.7"

[package.dependencies]
numpy = ">=1.16.5"

[[package]]
name = "seaborn"
version = "0.11.2"
description = "seaborn: statistical data visualization"
category = "main"
optional = false
python-versions = ">=3.6"

[package.dependencies]
matplotlib = ">=2.2"
numpy = ">=1.15"
pandas = ">=0.23"
scipy = ">=1.0"

[[package]]
name = "setuptools-scm"
version = "7.0.5"
description = "the blessed package to manage your versions by scm tags"
category = "main"
optional = false
python-versions = ">=3.7"

[package.dependencies]
packaging = ">=20.0"
tomli = ">=1.0.0"
typing-extensions = "*"

[package.extras]
test = ["pytest (>=6.2)", "virtualenv (>20)"]
toml = ["setuptools (>=42)"]

[[package]]
name = "six"
version = "1.16.0"
description = "Python 2 and 3 compatibility utilities"
category = "main"
optional = false
python-versions = ">=2.7, !=3.0.*, !=3.1.*, !=3.2.*"

[[package]]
name = "statsmodels"
version = "0.13.2"
description = "Statistical computations and models for Python"
category = "main"
optional = false
python-versions = ">=3.7"

[package.dependencies]
numpy = ">=1.17"
packaging = ">=21.3"
pandas = ">=0.25"
patsy = ">=0.5.2"
scipy = ">=1.3"

[package.extras]
build = ["cython (>=0.29.26)"]
develop = ["cython (>=0.29.26)"]
docs = ["sphinx", "nbconvert", "jupyter-client", "ipykernel", "matplotlib", "nbformat", "numpydoc", "pandas-datareader"]

[[package]]
name = "tifffile"
version = "2022.5.4"
description = "Read and write TIFF files"
category = "main"
optional = false
python-versions = ">=3.8"

[package.dependencies]
numpy = ">=1.19.2"

[package.extras]
all = ["imagecodecs (>=2021.11.20)", "matplotlib (>=3.3)", "lxml"]

[[package]]
name = "tomli"
version = "2.0.1"
description = "A lil' TOML parser"
category = "main"
optional = false
python-versions = ">=3.7"

[[package]]
name = "typing-extensions"
version = "4.3.0"
description = "Backported and Experimental Type Hints for Python 3.7+"
category = "main"
optional = false
python-versions = ">=3.7"

[[package]]
name = "xarray"
version = "0.17.0"
description = "N-D labeled arrays and datasets in Python"
category = "main"
optional = false
python-versions = ">=3.7"

[package.dependencies]
numpy = ">=1.15"
pandas = ">=0.25"

[package.extras]
accel = ["scipy", "bottleneck", "numbagg"]
complete = ["netcdf4", "h5netcdf", "scipy", "pydap", "zarr", "fsspec", "cftime", "rasterio", "cfgrib", "bottleneck", "numbagg", "dask", "matplotlib", "seaborn", "nc-time-axis"]
docs = ["netcdf4", "h5netcdf", "scipy", "pydap", "zarr", "fsspec", "cftime", "rasterio", "cfgrib", "bottleneck", "numbagg", "dask", "matplotlib", "seaborn", "nc-time-axis", "sphinx-autosummary-accessors", "sphinx-rtd-theme", "ipython", "ipykernel", "jupyter-client", "nbsphinx", "scanpydoc"]
io = ["netcdf4", "h5netcdf", "scipy", "pydap", "zarr", "fsspec", "cftime", "rasterio", "cfgrib"]
parallel = ["dask"]
viz = ["matplotlib", "seaborn", "nc-time-axis"]

[metadata]
lock-version = "1.1"
python-versions = "^3.8"
content-hash = "27c96c01ce103b0c12207e0e641ba465bac64fd3d0f6528401b0a7d0ab696f8b"

[metadata.files]
astropy = []
cycler = [
    {file = "cycler-0.11.0-py3-none-any.whl", hash = "sha256:3a27e95f763a428a739d2add979fa7494c912a32c17c4c38c4d5f082cad165a3"},
    {file = "cycler-0.11.0.tar.gz", hash = "sha256:9c87405839a19696e837b3b818fed3f5f69f16f1eec1a1ad77e043dcea9c772f"},
]
fonttools = [
    {file = "fonttools-4.34.4-py3-none-any.whl", hash = "sha256:d73f25b283cd8033367451122aa868a23de0734757a01984e4b30b18b9050c72"},
    {file = "fonttools-4.34.4.zip", hash = "sha256:9a1c52488045cd6c6491fd07711a380f932466e317cb8e016fc4e99dc7eac2f0"},
<<<<<<< HEAD
]
imageio = [
    {file = "imageio-2.19.5-py3-none-any.whl", hash = "sha256:49991206a92955ef5d3a7686e9733cfe3b37c08972375929da3c042de1e6785b"},
    {file = "imageio-2.19.5.tar.gz", hash = "sha256:eb3cd70de8be87b72ea85716b7363c700b91144589ee6b5d7b49d42998b7d185"},
=======
>>>>>>> 419f68c2
]
joblib = [
    {file = "joblib-1.0.1-py3-none-any.whl", hash = "sha256:feeb1ec69c4d45129954f1b7034954241eedfd6ba39b5e9e4b6883be3332d5e5"},
    {file = "joblib-1.0.1.tar.gz", hash = "sha256:9c17567692206d2f3fb9ecf5e991084254fe631665c450b443761c4186a613f7"},
]
kiwisolver = [
    {file = "kiwisolver-1.4.4-cp310-cp310-macosx_10_9_universal2.whl", hash = "sha256:2f5e60fabb7343a836360c4f0919b8cd0d6dbf08ad2ca6b9cf90bf0c76a3c4f6"},
    {file = "kiwisolver-1.4.4-cp310-cp310-macosx_10_9_x86_64.whl", hash = "sha256:10ee06759482c78bdb864f4109886dff7b8a56529bc1609d4f1112b93fe6423c"},
    {file = "kiwisolver-1.4.4-cp310-cp310-macosx_11_0_arm64.whl", hash = "sha256:c79ebe8f3676a4c6630fd3f777f3cfecf9289666c84e775a67d1d358578dc2e3"},
    {file = "kiwisolver-1.4.4-cp310-cp310-manylinux_2_12_i686.manylinux2010_i686.whl", hash = "sha256:abbe9fa13da955feb8202e215c4018f4bb57469b1b78c7a4c5c7b93001699938"},
    {file = "kiwisolver-1.4.4-cp310-cp310-manylinux_2_12_x86_64.manylinux2010_x86_64.whl", hash = "sha256:7577c1987baa3adc4b3c62c33bd1118c3ef5c8ddef36f0f2c950ae0b199e100d"},
    {file = "kiwisolver-1.4.4-cp310-cp310-manylinux_2_17_aarch64.manylinux2014_aarch64.whl", hash = "sha256:f8ad8285b01b0d4695102546b342b493b3ccc6781fc28c8c6a1bb63e95d22f09"},
    {file = "kiwisolver-1.4.4-cp310-cp310-manylinux_2_17_ppc64le.manylinux2014_ppc64le.whl", hash = "sha256:8ed58b8acf29798b036d347791141767ccf65eee7f26bde03a71c944449e53de"},
    {file = "kiwisolver-1.4.4-cp310-cp310-manylinux_2_17_s390x.manylinux2014_s390x.whl", hash = "sha256:a68b62a02953b9841730db7797422f983935aeefceb1679f0fc85cbfbd311c32"},
    {file = "kiwisolver-1.4.4-cp310-cp310-win32.whl", hash = "sha256:e92a513161077b53447160b9bd8f522edfbed4bd9759e4c18ab05d7ef7e49408"},
    {file = "kiwisolver-1.4.4-cp310-cp310-win_amd64.whl", hash = "sha256:3fe20f63c9ecee44560d0e7f116b3a747a5d7203376abeea292ab3152334d004"},
    {file = "kiwisolver-1.4.4-cp37-cp37m-macosx_10_9_x86_64.whl", hash = "sha256:62ac9cc684da4cf1778d07a89bf5f81b35834cb96ca523d3a7fb32509380cbf6"},
    {file = "kiwisolver-1.4.4-cp37-cp37m-manylinux_2_17_aarch64.manylinux2014_aarch64.whl", hash = "sha256:41dae968a94b1ef1897cb322b39360a0812661dba7c682aa45098eb8e193dbdf"},
    {file = "kiwisolver-1.4.4-cp37-cp37m-manylinux_2_17_ppc64le.manylinux2014_ppc64le.whl", hash = "sha256:02f79693ec433cb4b5f51694e8477ae83b3205768a6fb48ffba60549080e295b"},
    {file = "kiwisolver-1.4.4-cp37-cp37m-manylinux_2_17_s390x.manylinux2014_s390x.whl", hash = "sha256:d0611a0a2a518464c05ddd5a3a1a0e856ccc10e67079bb17f265ad19ab3c7597"},
    {file = "kiwisolver-1.4.4-cp37-cp37m-manylinux_2_5_i686.manylinux1_i686.whl", hash = "sha256:db5283d90da4174865d520e7366801a93777201e91e79bacbac6e6927cbceede"},
    {file = "kiwisolver-1.4.4-cp37-cp37m-manylinux_2_5_x86_64.manylinux1_x86_64.whl", hash = "sha256:1041feb4cda8708ce73bb4dcb9ce1ccf49d553bf87c3954bdfa46f0c3f77252c"},
    {file = "kiwisolver-1.4.4-cp37-cp37m-win32.whl", hash = "sha256:a553dadda40fef6bfa1456dc4be49b113aa92c2a9a9e8711e955618cd69622e3"},
    {file = "kiwisolver-1.4.4-cp37-cp37m-win_amd64.whl", hash = "sha256:03baab2d6b4a54ddbb43bba1a3a2d1627e82d205c5cf8f4c924dc49284b87166"},
    {file = "kiwisolver-1.4.4-cp38-cp38-macosx_10_9_universal2.whl", hash = "sha256:841293b17ad704d70c578f1f0013c890e219952169ce8a24ebc063eecf775454"},
    {file = "kiwisolver-1.4.4-cp38-cp38-macosx_10_9_x86_64.whl", hash = "sha256:f4f270de01dd3e129a72efad823da90cc4d6aafb64c410c9033aba70db9f1ff0"},
    {file = "kiwisolver-1.4.4-cp38-cp38-macosx_11_0_arm64.whl", hash = "sha256:f9f39e2f049db33a908319cf46624a569b36983c7c78318e9726a4cb8923b26c"},
    {file = "kiwisolver-1.4.4-cp38-cp38-manylinux_2_17_aarch64.manylinux2014_aarch64.whl", hash = "sha256:c97528e64cb9ebeff9701e7938653a9951922f2a38bd847787d4a8e498cc83ae"},
    {file = "kiwisolver-1.4.4-cp38-cp38-manylinux_2_17_ppc64le.manylinux2014_ppc64le.whl", hash = "sha256:1d1573129aa0fd901076e2bfb4275a35f5b7aa60fbfb984499d661ec950320b0"},
    {file = "kiwisolver-1.4.4-cp38-cp38-manylinux_2_17_s390x.manylinux2014_s390x.whl", hash = "sha256:ad881edc7ccb9d65b0224f4e4d05a1e85cf62d73aab798943df6d48ab0cd79a1"},
    {file = "kiwisolver-1.4.4-cp38-cp38-manylinux_2_5_i686.manylinux1_i686.whl", hash = "sha256:b428ef021242344340460fa4c9185d0b1f66fbdbfecc6c63eff4b7c29fad429d"},
    {file = "kiwisolver-1.4.4-cp38-cp38-manylinux_2_5_x86_64.manylinux1_x86_64.whl", hash = "sha256:2e407cb4bd5a13984a6c2c0fe1845e4e41e96f183e5e5cd4d77a857d9693494c"},
    {file = "kiwisolver-1.4.4-cp38-cp38-win32.whl", hash = "sha256:75facbe9606748f43428fc91a43edb46c7ff68889b91fa31f53b58894503a191"},
    {file = "kiwisolver-1.4.4-cp38-cp38-win_amd64.whl", hash = "sha256:5bce61af018b0cb2055e0e72e7d65290d822d3feee430b7b8203d8a855e78766"},
    {file = "kiwisolver-1.4.4-cp39-cp39-macosx_10_9_universal2.whl", hash = "sha256:8c808594c88a025d4e322d5bb549282c93c8e1ba71b790f539567932722d7bd8"},
    {file = "kiwisolver-1.4.4-cp39-cp39-macosx_10_9_x86_64.whl", hash = "sha256:f0a71d85ecdd570ded8ac3d1c0f480842f49a40beb423bb8014539a9f32a5897"},
    {file = "kiwisolver-1.4.4-cp39-cp39-macosx_11_0_arm64.whl", hash = "sha256:b533558eae785e33e8c148a8d9921692a9fe5aa516efbdff8606e7d87b9d5824"},
    {file = "kiwisolver-1.4.4-cp39-cp39-manylinux_2_12_i686.manylinux2010_i686.whl", hash = "sha256:efda5fc8cc1c61e4f639b8067d118e742b812c930f708e6667a5ce0d13499e29"},
    {file = "kiwisolver-1.4.4-cp39-cp39-manylinux_2_12_x86_64.manylinux2010_x86_64.whl", hash = "sha256:7c43e1e1206cd421cd92e6b3280d4385d41d7166b3ed577ac20444b6995a445f"},
    {file = "kiwisolver-1.4.4-cp39-cp39-manylinux_2_17_aarch64.manylinux2014_aarch64.whl", hash = "sha256:bc8d3bd6c72b2dd9decf16ce70e20abcb3274ba01b4e1c96031e0c4067d1e7cd"},
    {file = "kiwisolver-1.4.4-cp39-cp39-manylinux_2_17_ppc64le.manylinux2014_ppc64le.whl", hash = "sha256:4ea39b0ccc4f5d803e3337dd46bcce60b702be4d86fd0b3d7531ef10fd99a1ac"},
    {file = "kiwisolver-1.4.4-cp39-cp39-manylinux_2_17_s390x.manylinux2014_s390x.whl", hash = "sha256:968f44fdbf6dd757d12920d63b566eeb4d5b395fd2d00d29d7ef00a00582aac9"},
    {file = "kiwisolver-1.4.4-cp39-cp39-win32.whl", hash = "sha256:da7e547706e69e45d95e116e6939488d62174e033b763ab1496b4c29b76fabea"},
    {file = "kiwisolver-1.4.4-cp39-cp39-win_amd64.whl", hash = "sha256:ba59c92039ec0a66103b1d5fe588fa546373587a7d68f5c96f743c3396afc04b"},
    {file = "kiwisolver-1.4.4-pp37-pypy37_pp73-manylinux_2_12_i686.manylinux2010_i686.whl", hash = "sha256:91672bacaa030f92fc2f43b620d7b337fd9a5af28b0d6ed3f77afc43c4a64b5a"},
    {file = "kiwisolver-1.4.4-pp37-pypy37_pp73-manylinux_2_12_x86_64.manylinux2010_x86_64.whl", hash = "sha256:787518a6789009c159453da4d6b683f468ef7a65bbde796bcea803ccf191058d"},
    {file = "kiwisolver-1.4.4-pp37-pypy37_pp73-manylinux_2_17_aarch64.manylinux2014_aarch64.whl", hash = "sha256:da152d8cdcab0e56e4f45eb08b9aea6455845ec83172092f09b0e077ece2cf7a"},
    {file = "kiwisolver-1.4.4-pp37-pypy37_pp73-win_amd64.whl", hash = "sha256:ecb1fa0db7bf4cff9dac752abb19505a233c7f16684c5826d1f11ebd9472b871"},
    {file = "kiwisolver-1.4.4.tar.gz", hash = "sha256:d41997519fcba4a1e46eb4a2fe31bc12f0ff957b2b81bac28db24744f333e955"},
<<<<<<< HEAD
]
matplotlib = []
networkx = [
    {file = "networkx-2.8.5-py3-none-any.whl", hash = "sha256:a762f4b385692d9c3a6f2912d058d76d29a827deaedf9e63ed14d397b8030687"},
    {file = "networkx-2.8.5.tar.gz", hash = "sha256:15a7b81a360791c458c55a417418ea136c13378cfdc06a2dcdc12bd2f9cf09c1"},
=======
>>>>>>> 419f68c2
]
matplotlib = []
numpy = [
    {file = "numpy-1.23.1-cp310-cp310-macosx_10_9_x86_64.whl", hash = "sha256:b15c3f1ed08df4980e02cc79ee058b788a3d0bef2fb3c9ca90bb8cbd5b8a3a04"},
    {file = "numpy-1.23.1-cp310-cp310-macosx_11_0_arm64.whl", hash = "sha256:9ce242162015b7e88092dccd0e854548c0926b75c7924a3495e02c6067aba1f5"},
    {file = "numpy-1.23.1-cp310-cp310-manylinux_2_17_aarch64.manylinux2014_aarch64.whl", hash = "sha256:e0d7447679ae9a7124385ccf0ea990bb85bb869cef217e2ea6c844b6a6855073"},
    {file = "numpy-1.23.1-cp310-cp310-manylinux_2_17_x86_64.manylinux2014_x86_64.whl", hash = "sha256:3119daed207e9410eaf57dcf9591fdc68045f60483d94956bee0bfdcba790953"},
    {file = "numpy-1.23.1-cp310-cp310-win32.whl", hash = "sha256:3ab67966c8d45d55a2bdf40701536af6443763907086c0a6d1232688e27e5447"},
    {file = "numpy-1.23.1-cp310-cp310-win_amd64.whl", hash = "sha256:1865fdf51446839ca3fffaab172461f2b781163f6f395f1aed256b1ddc253622"},
    {file = "numpy-1.23.1-cp38-cp38-macosx_10_9_x86_64.whl", hash = "sha256:aeba539285dcf0a1ba755945865ec61240ede5432df41d6e29fab305f4384db2"},
    {file = "numpy-1.23.1-cp38-cp38-macosx_11_0_arm64.whl", hash = "sha256:7e8229f3687cdadba2c4faef39204feb51ef7c1a9b669247d49a24f3e2e1617c"},
    {file = "numpy-1.23.1-cp38-cp38-manylinux_2_17_aarch64.manylinux2014_aarch64.whl", hash = "sha256:68b69f52e6545af010b76516f5daaef6173e73353e3295c5cb9f96c35d755641"},
    {file = "numpy-1.23.1-cp38-cp38-manylinux_2_17_x86_64.manylinux2014_x86_64.whl", hash = "sha256:1408c3527a74a0209c781ac82bde2182b0f0bf54dea6e6a363fe0cc4488a7ce7"},
    {file = "numpy-1.23.1-cp38-cp38-win32.whl", hash = "sha256:47f10ab202fe4d8495ff484b5561c65dd59177949ca07975663f4494f7269e3e"},
    {file = "numpy-1.23.1-cp38-cp38-win_amd64.whl", hash = "sha256:37e5ebebb0eb54c5b4a9b04e6f3018e16b8ef257d26c8945925ba8105008e645"},
    {file = "numpy-1.23.1-cp39-cp39-macosx_10_9_x86_64.whl", hash = "sha256:173f28921b15d341afadf6c3898a34f20a0569e4ad5435297ba262ee8941e77b"},
    {file = "numpy-1.23.1-cp39-cp39-macosx_11_0_arm64.whl", hash = "sha256:876f60de09734fbcb4e27a97c9a286b51284df1326b1ac5f1bf0ad3678236b22"},
    {file = "numpy-1.23.1-cp39-cp39-manylinux_2_17_aarch64.manylinux2014_aarch64.whl", hash = "sha256:35590b9c33c0f1c9732b3231bb6a72d1e4f77872390c47d50a615686ae7ed3fd"},
    {file = "numpy-1.23.1-cp39-cp39-manylinux_2_17_x86_64.manylinux2014_x86_64.whl", hash = "sha256:a35c4e64dfca659fe4d0f1421fc0f05b8ed1ca8c46fb73d9e5a7f175f85696bb"},
    {file = "numpy-1.23.1-cp39-cp39-win32.whl", hash = "sha256:c2f91f88230042a130ceb1b496932aa717dcbd665350beb821534c5c7e15881c"},
    {file = "numpy-1.23.1-cp39-cp39-win_amd64.whl", hash = "sha256:37ece2bd095e9781a7156852e43d18044fd0d742934833335599c583618181b9"},
    {file = "numpy-1.23.1-pp38-pypy38_pp73-macosx_10_9_x86_64.whl", hash = "sha256:8002574a6b46ac3b5739a003b5233376aeac5163e5dcd43dd7ad062f3e186129"},
    {file = "numpy-1.23.1-pp38-pypy38_pp73-manylinux_2_17_x86_64.manylinux2014_x86_64.whl", hash = "sha256:5d732d17b8a9061540a10fda5bfeabca5785700ab5469a5e9b93aca5e2d3a5fb"},
    {file = "numpy-1.23.1-pp38-pypy38_pp73-win_amd64.whl", hash = "sha256:55df0f7483b822855af67e38fb3a526e787adf189383b4934305565d71c4b148"},
    {file = "numpy-1.23.1.tar.gz", hash = "sha256:d748ef349bfef2e1194b59da37ed5a29c19ea8d7e6342019921ba2ba4fd8b624"},
]
numpy-ext = []
packaging = [
    {file = "packaging-21.3-py3-none-any.whl", hash = "sha256:ef103e05f519cdc783ae24ea4e2e0f508a9c99b2d4969652eed6a2e1ea5bd522"},
    {file = "packaging-21.3.tar.gz", hash = "sha256:dd47c42927d89ab911e606518907cc2d3a1f38bbd026385970643f9c5b8ecfeb"},
]
pandas = []
<<<<<<< HEAD
patsy = [
    {file = "patsy-0.5.2-py2.py3-none-any.whl", hash = "sha256:cc80955ae8c13a7e7c4051eda7b277c8f909f50bc7d73e124bc38e2ee3d95041"},
    {file = "patsy-0.5.2.tar.gz", hash = "sha256:5053de7804676aba62783dbb0f23a2b3d74e35e5bfa238b88b7cbf148a38b69d"},
]
=======
>>>>>>> 419f68c2
pillow = [
    {file = "Pillow-9.2.0-cp310-cp310-macosx_10_10_x86_64.whl", hash = "sha256:a9c9bc489f8ab30906d7a85afac4b4944a572a7432e00698a7239f44a44e6efb"},
    {file = "Pillow-9.2.0-cp310-cp310-macosx_11_0_arm64.whl", hash = "sha256:510cef4a3f401c246cfd8227b300828715dd055463cdca6176c2e4036df8bd4f"},
    {file = "Pillow-9.2.0-cp310-cp310-manylinux_2_17_aarch64.manylinux2014_aarch64.whl", hash = "sha256:7888310f6214f19ab2b6df90f3f06afa3df7ef7355fc025e78a3044737fab1f5"},
    {file = "Pillow-9.2.0-cp310-cp310-manylinux_2_17_i686.manylinux2014_i686.whl", hash = "sha256:831e648102c82f152e14c1a0938689dbb22480c548c8d4b8b248b3e50967b88c"},
    {file = "Pillow-9.2.0-cp310-cp310-manylinux_2_17_x86_64.manylinux2014_x86_64.whl", hash = "sha256:1cc1d2451e8a3b4bfdb9caf745b58e6c7a77d2e469159b0d527a4554d73694d1"},
    {file = "Pillow-9.2.0-cp310-cp310-manylinux_2_28_aarch64.whl", hash = "sha256:136659638f61a251e8ed3b331fc6ccd124590eeff539de57c5f80ef3a9594e58"},
    {file = "Pillow-9.2.0-cp310-cp310-manylinux_2_28_x86_64.whl", hash = "sha256:6e8c66f70fb539301e064f6478d7453e820d8a2c631da948a23384865cd95544"},
    {file = "Pillow-9.2.0-cp310-cp310-musllinux_1_1_x86_64.whl", hash = "sha256:37ff6b522a26d0538b753f0b4e8e164fdada12db6c6f00f62145d732d8a3152e"},
    {file = "Pillow-9.2.0-cp310-cp310-win32.whl", hash = "sha256:c79698d4cd9318d9481d89a77e2d3fcaeff5486be641e60a4b49f3d2ecca4e28"},
    {file = "Pillow-9.2.0-cp310-cp310-win_amd64.whl", hash = "sha256:254164c57bab4b459f14c64e93df11eff5ded575192c294a0c49270f22c5d93d"},
    {file = "Pillow-9.2.0-cp311-cp311-macosx_10_10_universal2.whl", hash = "sha256:408673ed75594933714482501fe97e055a42996087eeca7e5d06e33218d05aa8"},
    {file = "Pillow-9.2.0-cp311-cp311-macosx_11_0_universal2.whl", hash = "sha256:727dd1389bc5cb9827cbd1f9d40d2c2a1a0c9b32dd2261db522d22a604a6eec9"},
    {file = "Pillow-9.2.0-cp311-cp311-manylinux_2_17_aarch64.manylinux2014_aarch64.whl", hash = "sha256:50dff9cc21826d2977ef2d2a205504034e3a4563ca6f5db739b0d1026658e004"},
    {file = "Pillow-9.2.0-cp311-cp311-manylinux_2_17_i686.manylinux2014_i686.whl", hash = "sha256:cb6259196a589123d755380b65127ddc60f4c64b21fc3bb46ce3a6ea663659b0"},
    {file = "Pillow-9.2.0-cp311-cp311-manylinux_2_17_x86_64.manylinux2014_x86_64.whl", hash = "sha256:7b0554af24df2bf96618dac71ddada02420f946be943b181108cac55a7a2dcd4"},
    {file = "Pillow-9.2.0-cp311-cp311-manylinux_2_28_aarch64.whl", hash = "sha256:15928f824870535c85dbf949c09d6ae7d3d6ac2d6efec80f3227f73eefba741c"},
    {file = "Pillow-9.2.0-cp311-cp311-manylinux_2_28_x86_64.whl", hash = "sha256:bdd0de2d64688ecae88dd8935012c4a72681e5df632af903a1dca8c5e7aa871a"},
    {file = "Pillow-9.2.0-cp311-cp311-musllinux_1_1_x86_64.whl", hash = "sha256:d5b87da55a08acb586bad5c3aa3b86505f559b84f39035b233d5bf844b0834b1"},
    {file = "Pillow-9.2.0-cp311-cp311-win32.whl", hash = "sha256:b6d5e92df2b77665e07ddb2e4dbd6d644b78e4c0d2e9272a852627cdba0d75cf"},
    {file = "Pillow-9.2.0-cp311-cp311-win_amd64.whl", hash = "sha256:6bf088c1ce160f50ea40764f825ec9b72ed9da25346216b91361eef8ad1b8f8c"},
    {file = "Pillow-9.2.0-cp37-cp37m-macosx_10_10_x86_64.whl", hash = "sha256:2c58b24e3a63efd22554c676d81b0e57f80e0a7d3a5874a7e14ce90ec40d3069"},
    {file = "Pillow-9.2.0-cp37-cp37m-manylinux_2_17_aarch64.manylinux2014_aarch64.whl", hash = "sha256:eef7592281f7c174d3d6cbfbb7ee5984a671fcd77e3fc78e973d492e9bf0eb3f"},
    {file = "Pillow-9.2.0-cp37-cp37m-manylinux_2_17_i686.manylinux2014_i686.whl", hash = "sha256:dcd7b9c7139dc8258d164b55696ecd16c04607f1cc33ba7af86613881ffe4ac8"},
    {file = "Pillow-9.2.0-cp37-cp37m-manylinux_2_17_x86_64.manylinux2014_x86_64.whl", hash = "sha256:a138441e95562b3c078746a22f8fca8ff1c22c014f856278bdbdd89ca36cff1b"},
    {file = "Pillow-9.2.0-cp37-cp37m-manylinux_2_28_aarch64.whl", hash = "sha256:93689632949aff41199090eff5474f3990b6823404e45d66a5d44304e9cdc467"},
    {file = "Pillow-9.2.0-cp37-cp37m-manylinux_2_28_x86_64.whl", hash = "sha256:f3fac744f9b540148fa7715a435d2283b71f68bfb6d4aae24482a890aed18b59"},
    {file = "Pillow-9.2.0-cp37-cp37m-win32.whl", hash = "sha256:fa768eff5f9f958270b081bb33581b4b569faabf8774726b283edb06617101dc"},
    {file = "Pillow-9.2.0-cp37-cp37m-win_amd64.whl", hash = "sha256:69bd1a15d7ba3694631e00df8de65a8cb031911ca11f44929c97fe05eb9b6c1d"},
    {file = "Pillow-9.2.0-cp38-cp38-macosx_10_10_x86_64.whl", hash = "sha256:030e3460861488e249731c3e7ab59b07c7853838ff3b8e16aac9561bb345da14"},
    {file = "Pillow-9.2.0-cp38-cp38-macosx_11_0_arm64.whl", hash = "sha256:74a04183e6e64930b667d321524e3c5361094bb4af9083db5c301db64cd341f3"},
    {file = "Pillow-9.2.0-cp38-cp38-manylinux_2_17_aarch64.manylinux2014_aarch64.whl", hash = "sha256:2d33a11f601213dcd5718109c09a52c2a1c893e7461f0be2d6febc2879ec2402"},
    {file = "Pillow-9.2.0-cp38-cp38-manylinux_2_17_i686.manylinux2014_i686.whl", hash = "sha256:1fd6f5e3c0e4697fa7eb45b6e93996299f3feee73a3175fa451f49a74d092b9f"},
    {file = "Pillow-9.2.0-cp38-cp38-manylinux_2_17_x86_64.manylinux2014_x86_64.whl", hash = "sha256:a647c0d4478b995c5e54615a2e5360ccedd2f85e70ab57fbe817ca613d5e63b8"},
    {file = "Pillow-9.2.0-cp38-cp38-manylinux_2_28_aarch64.whl", hash = "sha256:4134d3f1ba5f15027ff5c04296f13328fecd46921424084516bdb1b2548e66ff"},
    {file = "Pillow-9.2.0-cp38-cp38-manylinux_2_28_x86_64.whl", hash = "sha256:bc431b065722a5ad1dfb4df354fb9333b7a582a5ee39a90e6ffff688d72f27a1"},
    {file = "Pillow-9.2.0-cp38-cp38-musllinux_1_1_x86_64.whl", hash = "sha256:1536ad017a9f789430fb6b8be8bf99d2f214c76502becc196c6f2d9a75b01b76"},
    {file = "Pillow-9.2.0-cp38-cp38-win32.whl", hash = "sha256:2ad0d4df0f5ef2247e27fc790d5c9b5a0af8ade9ba340db4a73bb1a4a3e5fb4f"},
    {file = "Pillow-9.2.0-cp38-cp38-win_amd64.whl", hash = "sha256:ec52c351b35ca269cb1f8069d610fc45c5bd38c3e91f9ab4cbbf0aebc136d9c8"},
    {file = "Pillow-9.2.0-cp39-cp39-macosx_10_10_x86_64.whl", hash = "sha256:0ed2c4ef2451de908c90436d6e8092e13a43992f1860275b4d8082667fbb2ffc"},
    {file = "Pillow-9.2.0-cp39-cp39-macosx_11_0_arm64.whl", hash = "sha256:4ad2f835e0ad81d1689f1b7e3fbac7b01bb8777d5a985c8962bedee0cc6d43da"},
    {file = "Pillow-9.2.0-cp39-cp39-manylinux_2_17_aarch64.manylinux2014_aarch64.whl", hash = "sha256:ea98f633d45f7e815db648fd7ff0f19e328302ac36427343e4432c84432e7ff4"},
    {file = "Pillow-9.2.0-cp39-cp39-manylinux_2_17_i686.manylinux2014_i686.whl", hash = "sha256:7761afe0126d046974a01e030ae7529ed0ca6a196de3ec6937c11df0df1bc91c"},
    {file = "Pillow-9.2.0-cp39-cp39-manylinux_2_17_x86_64.manylinux2014_x86_64.whl", hash = "sha256:9a54614049a18a2d6fe156e68e188da02a046a4a93cf24f373bffd977e943421"},
    {file = "Pillow-9.2.0-cp39-cp39-manylinux_2_28_aarch64.whl", hash = "sha256:5aed7dde98403cd91d86a1115c78d8145c83078e864c1de1064f52e6feb61b20"},
    {file = "Pillow-9.2.0-cp39-cp39-manylinux_2_28_x86_64.whl", hash = "sha256:13b725463f32df1bfeacbf3dd197fb358ae8ebcd8c5548faa75126ea425ccb60"},
    {file = "Pillow-9.2.0-cp39-cp39-musllinux_1_1_x86_64.whl", hash = "sha256:808add66ea764ed97d44dda1ac4f2cfec4c1867d9efb16a33d158be79f32b8a4"},
    {file = "Pillow-9.2.0-cp39-cp39-win32.whl", hash = "sha256:337a74fd2f291c607d220c793a8135273c4c2ab001b03e601c36766005f36885"},
    {file = "Pillow-9.2.0-cp39-cp39-win_amd64.whl", hash = "sha256:fac2d65901fb0fdf20363fbd345c01958a742f2dc62a8dd4495af66e3ff502a4"},
    {file = "Pillow-9.2.0-pp37-pypy37_pp73-macosx_10_10_x86_64.whl", hash = "sha256:ad2277b185ebce47a63f4dc6302e30f05762b688f8dc3de55dbae4651872cdf3"},
    {file = "Pillow-9.2.0-pp37-pypy37_pp73-manylinux_2_17_i686.manylinux2014_i686.whl", hash = "sha256:7c7b502bc34f6e32ba022b4a209638f9e097d7a9098104ae420eb8186217ebbb"},
    {file = "Pillow-9.2.0-pp37-pypy37_pp73-manylinux_2_17_x86_64.manylinux2014_x86_64.whl", hash = "sha256:3d1f14f5f691f55e1b47f824ca4fdcb4b19b4323fe43cc7bb105988cad7496be"},
    {file = "Pillow-9.2.0-pp37-pypy37_pp73-manylinux_2_28_x86_64.whl", hash = "sha256:dfe4c1fedfde4e2fbc009d5ad420647f7730d719786388b7de0999bf32c0d9fd"},
    {file = "Pillow-9.2.0-pp38-pypy38_pp73-macosx_10_10_x86_64.whl", hash = "sha256:f07f1f00e22b231dd3d9b9208692042e29792d6bd4f6639415d2f23158a80013"},
    {file = "Pillow-9.2.0-pp38-pypy38_pp73-manylinux_2_17_i686.manylinux2014_i686.whl", hash = "sha256:1802f34298f5ba11d55e5bb09c31997dc0c6aed919658dfdf0198a2fe75d5490"},
    {file = "Pillow-9.2.0-pp38-pypy38_pp73-manylinux_2_17_x86_64.manylinux2014_x86_64.whl", hash = "sha256:17d4cafe22f050b46d983b71c707162d63d796a1235cdf8b9d7a112e97b15bac"},
    {file = "Pillow-9.2.0-pp38-pypy38_pp73-manylinux_2_28_x86_64.whl", hash = "sha256:96b5e6874431df16aee0c1ba237574cb6dff1dcb173798faa6a9d8b399a05d0e"},
    {file = "Pillow-9.2.0-pp38-pypy38_pp73-win_amd64.whl", hash = "sha256:0030fdbd926fb85844b8b92e2f9449ba89607231d3dd597a21ae72dc7fe26927"},
    {file = "Pillow-9.2.0.tar.gz", hash = "sha256:75e636fd3e0fb872693f23ccb8a5ff2cd578801251f3a4f6854c6a5d437d3c04"},
]
pyerfa = [
    {file = "pyerfa-2.0.0.1-cp310-cp310-macosx_10_9_x86_64.whl", hash = "sha256:278832de7803f2fb0ef4b14263200f98dfdb3eaa78dc63835d93796fd8fc42c6"},
    {file = "pyerfa-2.0.0.1-cp310-cp310-manylinux_2_17_aarch64.manylinux2014_aarch64.whl", hash = "sha256:629248cebc8626a52e80f69d4e2f30cc6e751f57803f5ba7ec99edd09785d181"},
    {file = "pyerfa-2.0.0.1-cp310-cp310-manylinux_2_5_i686.manylinux1_i686.manylinux_2_12_i686.manylinux2010_i686.whl", hash = "sha256:3285d95dfe398a931a633da961f6f1c0b8690f2a3b1c510a4efe639f784cd9c7"},
    {file = "pyerfa-2.0.0.1-cp310-cp310-manylinux_2_5_x86_64.manylinux1_x86_64.manylinux_2_12_x86_64.manylinux2010_x86_64.whl", hash = "sha256:177f50f0e8354f1a7115c2d4784668b365f1cc2f2c7d1e2f4ddf354160559b32"},
    {file = "pyerfa-2.0.0.1-cp310-cp310-musllinux_1_1_x86_64.whl", hash = "sha256:041939a7554a98b72885904ffddd8882567191bee62358727679448480174c31"},
    {file = "pyerfa-2.0.0.1-cp310-cp310-win32.whl", hash = "sha256:f9e149bc3d423ae891f6587c1383fd471ae07744b88152e66b5e9f64a8bc9006"},
    {file = "pyerfa-2.0.0.1-cp310-cp310-win_amd64.whl", hash = "sha256:f00dc4fc48a16eb39fd0121f2f06c03ee762b79a207cc5b0bc17d94191b51302"},
    {file = "pyerfa-2.0.0.1-cp37-cp37m-macosx_10_9_x86_64.whl", hash = "sha256:1ba3668e1e181a678ce788d23a4f8666aabd8518f77fdde5157ba4744bc73d4a"},
    {file = "pyerfa-2.0.0.1-cp37-cp37m-manylinux_2_17_aarch64.manylinux2014_aarch64.whl", hash = "sha256:b8f08f6e6d75a261bb92b707bea19eba2e46a8fcbfb499b789f3eb0d0352ea00"},
    {file = "pyerfa-2.0.0.1-cp37-cp37m-manylinux_2_5_i686.manylinux1_i686.manylinux_2_12_i686.manylinux2010_i686.whl", hash = "sha256:da89304d6b25ac056e470f44f85770b04c9674eced07a7f93b5eb0ce1edaabd9"},
    {file = "pyerfa-2.0.0.1-cp37-cp37m-manylinux_2_5_x86_64.manylinux1_x86_64.manylinux_2_12_x86_64.manylinux2010_x86_64.whl", hash = "sha256:36738ba75e7a69e0ea6a7e96a5d33a852816427e7e94e7089c188ef920b02669"},
    {file = "pyerfa-2.0.0.1-cp37-cp37m-musllinux_1_1_x86_64.whl", hash = "sha256:5c077aed4ccd585c1fe2f96ada8edb66e9d27b4ae8ff13ea2783283b298ba0c6"},
    {file = "pyerfa-2.0.0.1-cp37-cp37m-win32.whl", hash = "sha256:0833f8ebba9f84a19a04ee5ca5aa90be75729abfbb8328e7a6d89ed1b04e058c"},
    {file = "pyerfa-2.0.0.1-cp37-cp37m-win_amd64.whl", hash = "sha256:e86c08c9c0b75e448818473c6d709e3887a439c05a1aa34042d26774251422b7"},
    {file = "pyerfa-2.0.0.1-cp38-cp38-macosx_10_9_x86_64.whl", hash = "sha256:b935fa9d10dfd7206760859236640c835aa652609c0ae8a6584593324eb6f318"},
    {file = "pyerfa-2.0.0.1-cp38-cp38-manylinux_2_17_aarch64.manylinux2014_aarch64.whl", hash = "sha256:67711a748821c5d91f7a8907b9125094dfc3e5ab6a6b7ad8e207fd6afbe6b37f"},
    {file = "pyerfa-2.0.0.1-cp38-cp38-manylinux_2_5_i686.manylinux1_i686.manylinux_2_12_i686.manylinux2010_i686.whl", hash = "sha256:d2c10838241aaf17279468dcc731cb2c09bfb7dd7b340c0f527fd70c7c9e53d1"},
    {file = "pyerfa-2.0.0.1-cp38-cp38-manylinux_2_5_x86_64.manylinux1_x86_64.manylinux_2_12_x86_64.manylinux2010_x86_64.whl", hash = "sha256:37249e1e2b378d1f56e9379e4bb8f2cf87645c160a8a3e92166a1b7bb7ad7ea6"},
    {file = "pyerfa-2.0.0.1-cp38-cp38-musllinux_1_1_x86_64.whl", hash = "sha256:f76fb4b64a87da2af9d0b6b79cc25e1ecc5b4143b2b3c8c9f10b221748c5db4d"},
    {file = "pyerfa-2.0.0.1-cp38-cp38-win32.whl", hash = "sha256:486e672c52bf58eab61140968660ac7fb3b756116b53c26c334ae95dadd943ee"},
    {file = "pyerfa-2.0.0.1-cp38-cp38-win_amd64.whl", hash = "sha256:d603f1e8123f98a0593433aa6dad4ba03f0b0ceef4cb3e96f9a69aa7ab8d5c61"},
    {file = "pyerfa-2.0.0.1-cp39-cp39-macosx_10_9_x86_64.whl", hash = "sha256:ef5590b2075c50395b958f102988e519e339d96509dfdca0360f26dde94c47e7"},
    {file = "pyerfa-2.0.0.1-cp39-cp39-manylinux_2_17_aarch64.manylinux2014_aarch64.whl", hash = "sha256:c7ca8c98842f1ae10c1fbcea0e03a41ddc13456da88da2dc9b8335a8c414d7a3"},
    {file = "pyerfa-2.0.0.1-cp39-cp39-manylinux_2_5_i686.manylinux1_i686.manylinux_2_12_i686.manylinux2010_i686.whl", hash = "sha256:d3e7dedce1d7e4e044f6f81d192b1f6b373c8ad6716aa8721ec6d3cf4d36f5f3"},
    {file = "pyerfa-2.0.0.1-cp39-cp39-manylinux_2_5_x86_64.manylinux1_x86_64.manylinux_2_12_x86_64.manylinux2010_x86_64.whl", hash = "sha256:690116a6026ee84ce5fec794c9e21bdc8c0ac8345d6722323810181486745068"},
    {file = "pyerfa-2.0.0.1-cp39-cp39-musllinux_1_1_x86_64.whl", hash = "sha256:da5ee24eaf5e5f841f36885ea16461800b7bea11df5b657bcff85d7a7f51d2d8"},
    {file = "pyerfa-2.0.0.1-cp39-cp39-win32.whl", hash = "sha256:7895b7e6f3bc36442d1969bf3bda5a4c3b661be7a5a468798369cbd5d81023d8"},
    {file = "pyerfa-2.0.0.1-cp39-cp39-win_amd64.whl", hash = "sha256:63a83c35cea8c5d50d53c18089f1e625c0ffc59a7a5b8d44e0f1b3ec5288f183"},
    {file = "pyerfa-2.0.0.1.tar.gz", hash = "sha256:2fd4637ffe2c1e6ede7482c13f583ba7c73119d78bef90175448ce506a0ede30"},
]
pyparsing = [
    {file = "pyparsing-3.0.9-py3-none-any.whl", hash = "sha256:5026bae9a10eeaefb61dab2f09052b9f4307d44aee4eda64b309723d8d206bbc"},
    {file = "pyparsing-3.0.9.tar.gz", hash = "sha256:2b020ecf7d21b687f219b71ecad3631f644a47f01403fa1d1036b0c6416d70fb"},
]
python-dateutil = [
    {file = "python-dateutil-2.8.2.tar.gz", hash = "sha256:0123cacc1627ae19ddf3c27a5de5bd67ee4586fbdd6440d9748f8abb483d3e86"},
    {file = "python_dateutil-2.8.2-py2.py3-none-any.whl", hash = "sha256:961d03dc3453ebbc59dbdea9e4e11c5651520a876d0f4db161e8674aae935da9"},
]
pytz = [
    {file = "pytz-2022.1-py2.py3-none-any.whl", hash = "sha256:e68985985296d9a66a881eb3193b0906246245294a881e7c8afe623866ac6a5c"},
    {file = "pytz-2022.1.tar.gz", hash = "sha256:1e760e2fe6a8163bc0b3d9a19c4f84342afa0a2affebfaa84b01b978a02ecaa7"},
<<<<<<< HEAD
]
pywavelets = [
    {file = "PyWavelets-1.3.0-cp310-cp310-macosx_10_13_universal2.whl", hash = "sha256:eebaa9c28600da336743fefd650332460c132792660e70eb09abf343b0664b87"},
    {file = "PyWavelets-1.3.0-cp310-cp310-macosx_10_13_x86_64.whl", hash = "sha256:3eeffcf2f7eebae5cc27cb11a7d0d96118e2e9f75ac38ff1a05373d5fe75accb"},
    {file = "PyWavelets-1.3.0-cp310-cp310-macosx_11_0_arm64.whl", hash = "sha256:35a945bea9da6db9755e42e06e871846514ae91bde3ae24a08a1d090b003a23b"},
    {file = "PyWavelets-1.3.0-cp310-cp310-manylinux_2_17_aarch64.manylinux2014_aarch64.whl", hash = "sha256:e8876764e349673ee8d48bc3cd0afd2f9f7b65378998e2665af12c277c8a56de"},
    {file = "PyWavelets-1.3.0-cp310-cp310-manylinux_2_17_x86_64.manylinux2014_x86_64.whl", hash = "sha256:c98ac1cee6276db05768e450dc3002033be6c2819c906103a974e0fb0d436f41"},
    {file = "PyWavelets-1.3.0-cp310-cp310-win32.whl", hash = "sha256:6ecfe051ccb097c2dcdcb0977e0a684e76144d6694a202badf0780143d8536f0"},
    {file = "PyWavelets-1.3.0-cp310-cp310-win_amd64.whl", hash = "sha256:437806465cfa5f2d91809ec13154be050b84a11025784a6b6ce04ac452872b36"},
    {file = "PyWavelets-1.3.0-cp37-cp37m-macosx_10_13_x86_64.whl", hash = "sha256:3c4ebe7ff2c9092f6bdd1f8bf98ce2745f5d43a9936d6e342ee83fbcae548116"},
    {file = "PyWavelets-1.3.0-cp37-cp37m-manylinux_2_17_aarch64.manylinux2014_aarch64.whl", hash = "sha256:d4f9ed4f175c66c9b8646a93fd54c588fd8f4b2517f53c59aea5cdf370f9c9ba"},
    {file = "PyWavelets-1.3.0-cp37-cp37m-manylinux_2_5_i686.manylinux1_i686.manylinux_2_12_i686.manylinux2010_i686.whl", hash = "sha256:41e4f0a3a6a088e955006513fe72f863cea3ce293033131cacb8a1a3068ed228"},
    {file = "PyWavelets-1.3.0-cp37-cp37m-manylinux_2_5_x86_64.manylinux1_x86_64.manylinux_2_12_x86_64.manylinux2010_x86_64.whl", hash = "sha256:5b76731d2077242611b32f2e11c72adbf126b432ceae92e2ce8d0f693974c96d"},
    {file = "PyWavelets-1.3.0-cp37-cp37m-win32.whl", hash = "sha256:3d3ecc2ee87be94fb2dc8c2d35bcae3f24708677196e80028d24ba0fd2f6a70a"},
    {file = "PyWavelets-1.3.0-cp37-cp37m-win_amd64.whl", hash = "sha256:91e1b220f0ddd4c127bab718363c2c4a07dbcd95b9c4bfed09a3cdae47dbba43"},
    {file = "PyWavelets-1.3.0-cp38-cp38-macosx_10_13_universal2.whl", hash = "sha256:8a5941d1f4eb1bc9569c655b63ecb31aa15b3ef0fc9b57df275892c39bccc59e"},
    {file = "PyWavelets-1.3.0-cp38-cp38-macosx_10_13_x86_64.whl", hash = "sha256:a555a7a85da01357d8258cb45f751881f69013f8920f8738718c60cf8a47b755"},
    {file = "PyWavelets-1.3.0-cp38-cp38-macosx_11_0_arm64.whl", hash = "sha256:69e9a46facf89b51e5700d10f6d831f29745471c1ab42917f2f849a257b9fd77"},
    {file = "PyWavelets-1.3.0-cp38-cp38-manylinux_2_17_aarch64.manylinux2014_aarch64.whl", hash = "sha256:a51225d24811ba7ef5184c03bb7072db0aa9651c4370a115d4069dedfb8d2f7a"},
    {file = "PyWavelets-1.3.0-cp38-cp38-manylinux_2_17_x86_64.manylinux2014_x86_64.whl", hash = "sha256:d7369597e1b1d125eb4b458a36cef052beed188444e55ed21445c1196008e200"},
    {file = "PyWavelets-1.3.0-cp38-cp38-manylinux_2_5_i686.manylinux1_i686.manylinux_2_12_i686.manylinux2010_i686.whl", hash = "sha256:307ab8a4c3e5c2b8f7d3d371de4a5f019cf4b030b897c3394a4a7ad157369367"},
    {file = "PyWavelets-1.3.0-cp38-cp38-win32.whl", hash = "sha256:27e99818d3c26481de3c68dbe880a7fcafe661cc031b22eff4a64237fe17a7ff"},
    {file = "PyWavelets-1.3.0-cp38-cp38-win_amd64.whl", hash = "sha256:3383d106fa8da0c2df30401ad056cd7a11b76d885f4bfa16ca7bcc6b4ca2831c"},
    {file = "PyWavelets-1.3.0-cp39-cp39-macosx_10_13_universal2.whl", hash = "sha256:84c58a179bdb9fc71039b1f68bcd0718a7d9814b5e3741d7681d3e027bb81b52"},
    {file = "PyWavelets-1.3.0-cp39-cp39-macosx_10_13_x86_64.whl", hash = "sha256:fccf468c55427828a3c534b651311f2759210836491c1112e1548e1babe368a5"},
    {file = "PyWavelets-1.3.0-cp39-cp39-macosx_11_0_arm64.whl", hash = "sha256:0ed3afbda88498b3ea3c861bf5b55e4feca41747730a71a22102ed5a74d1e453"},
    {file = "PyWavelets-1.3.0-cp39-cp39-manylinux_2_17_aarch64.manylinux2014_aarch64.whl", hash = "sha256:38cc635c08a050e175a492e66c9b63a8e1f42254e6879e614b6c9d8d69e0887f"},
    {file = "PyWavelets-1.3.0-cp39-cp39-manylinux_2_17_x86_64.manylinux2014_x86_64.whl", hash = "sha256:a486160f83efd8517cd748796adbab7c445ee8a3e1d168b4b8b60ed0f5aee3a0"},
    {file = "PyWavelets-1.3.0-cp39-cp39-manylinux_2_5_i686.manylinux1_i686.manylinux_2_12_i686.manylinux2010_i686.whl", hash = "sha256:f6e7d969a6ef64ae8be1766b0b0e32debb13424543d331911b8d7e967d60dd42"},
    {file = "PyWavelets-1.3.0-cp39-cp39-win32.whl", hash = "sha256:de67deb275474094e160900ab7e07f2a721b9cd351cf3826c4a3ab89bb71d4b3"},
    {file = "PyWavelets-1.3.0-cp39-cp39-win_amd64.whl", hash = "sha256:a354979e2ee8cd71a8952ded381f3d9f981692b73c6842bcc6c9f64047e0a5be"},
    {file = "PyWavelets-1.3.0.tar.gz", hash = "sha256:cbaa9d62052d9daf8da765fc8e7c30c38ea2b8e9e1c18841913dfb4aec671ee5"},
=======
>>>>>>> 419f68c2
]
pyyaml = [
    {file = "PyYAML-6.0-cp310-cp310-macosx_10_9_x86_64.whl", hash = "sha256:d4db7c7aef085872ef65a8fd7d6d09a14ae91f691dec3e87ee5ee0539d516f53"},
    {file = "PyYAML-6.0-cp310-cp310-macosx_11_0_arm64.whl", hash = "sha256:9df7ed3b3d2e0ecfe09e14741b857df43adb5a3ddadc919a2d94fbdf78fea53c"},
    {file = "PyYAML-6.0-cp310-cp310-manylinux_2_17_aarch64.manylinux2014_aarch64.whl", hash = "sha256:77f396e6ef4c73fdc33a9157446466f1cff553d979bd00ecb64385760c6babdc"},
    {file = "PyYAML-6.0-cp310-cp310-manylinux_2_17_s390x.manylinux2014_s390x.whl", hash = "sha256:a80a78046a72361de73f8f395f1f1e49f956c6be882eed58505a15f3e430962b"},
    {file = "PyYAML-6.0-cp310-cp310-manylinux_2_5_x86_64.manylinux1_x86_64.manylinux_2_12_x86_64.manylinux2010_x86_64.whl", hash = "sha256:f84fbc98b019fef2ee9a1cb3ce93e3187a6df0b2538a651bfb890254ba9f90b5"},
    {file = "PyYAML-6.0-cp310-cp310-win32.whl", hash = "sha256:2cd5df3de48857ed0544b34e2d40e9fac445930039f3cfe4bcc592a1f836d513"},
    {file = "PyYAML-6.0-cp310-cp310-win_amd64.whl", hash = "sha256:daf496c58a8c52083df09b80c860005194014c3698698d1a57cbcfa182142a3a"},
    {file = "PyYAML-6.0-cp36-cp36m-macosx_10_9_x86_64.whl", hash = "sha256:897b80890765f037df3403d22bab41627ca8811ae55e9a722fd0392850ec4d86"},
    {file = "PyYAML-6.0-cp36-cp36m-manylinux_2_17_aarch64.manylinux2014_aarch64.whl", hash = "sha256:50602afada6d6cbfad699b0c7bb50d5ccffa7e46a3d738092afddc1f9758427f"},
    {file = "PyYAML-6.0-cp36-cp36m-manylinux_2_17_s390x.manylinux2014_s390x.whl", hash = "sha256:48c346915c114f5fdb3ead70312bd042a953a8ce5c7106d5bfb1a5254e47da92"},
    {file = "PyYAML-6.0-cp36-cp36m-manylinux_2_5_x86_64.manylinux1_x86_64.manylinux_2_12_x86_64.manylinux2010_x86_64.whl", hash = "sha256:98c4d36e99714e55cfbaaee6dd5badbc9a1ec339ebfc3b1f52e293aee6bb71a4"},
    {file = "PyYAML-6.0-cp36-cp36m-win32.whl", hash = "sha256:0283c35a6a9fbf047493e3a0ce8d79ef5030852c51e9d911a27badfde0605293"},
    {file = "PyYAML-6.0-cp36-cp36m-win_amd64.whl", hash = "sha256:07751360502caac1c067a8132d150cf3d61339af5691fe9e87803040dbc5db57"},
    {file = "PyYAML-6.0-cp37-cp37m-macosx_10_9_x86_64.whl", hash = "sha256:819b3830a1543db06c4d4b865e70ded25be52a2e0631ccd2f6a47a2822f2fd7c"},
    {file = "PyYAML-6.0-cp37-cp37m-manylinux_2_17_aarch64.manylinux2014_aarch64.whl", hash = "sha256:473f9edb243cb1935ab5a084eb238d842fb8f404ed2193a915d1784b5a6b5fc0"},
    {file = "PyYAML-6.0-cp37-cp37m-manylinux_2_17_s390x.manylinux2014_s390x.whl", hash = "sha256:0ce82d761c532fe4ec3f87fc45688bdd3a4c1dc5e0b4a19814b9009a29baefd4"},
    {file = "PyYAML-6.0-cp37-cp37m-manylinux_2_5_x86_64.manylinux1_x86_64.manylinux_2_12_x86_64.manylinux2010_x86_64.whl", hash = "sha256:231710d57adfd809ef5d34183b8ed1eeae3f76459c18fb4a0b373ad56bedcdd9"},
    {file = "PyYAML-6.0-cp37-cp37m-win32.whl", hash = "sha256:c5687b8d43cf58545ade1fe3e055f70eac7a5a1a0bf42824308d868289a95737"},
    {file = "PyYAML-6.0-cp37-cp37m-win_amd64.whl", hash = "sha256:d15a181d1ecd0d4270dc32edb46f7cb7733c7c508857278d3d378d14d606db2d"},
    {file = "PyYAML-6.0-cp38-cp38-macosx_10_9_x86_64.whl", hash = "sha256:0b4624f379dab24d3725ffde76559cff63d9ec94e1736b556dacdfebe5ab6d4b"},
    {file = "PyYAML-6.0-cp38-cp38-manylinux_2_17_aarch64.manylinux2014_aarch64.whl", hash = "sha256:213c60cd50106436cc818accf5baa1aba61c0189ff610f64f4a3e8c6726218ba"},
    {file = "PyYAML-6.0-cp38-cp38-manylinux_2_17_s390x.manylinux2014_s390x.whl", hash = "sha256:9fa600030013c4de8165339db93d182b9431076eb98eb40ee068700c9c813e34"},
    {file = "PyYAML-6.0-cp38-cp38-manylinux_2_5_x86_64.manylinux1_x86_64.manylinux_2_12_x86_64.manylinux2010_x86_64.whl", hash = "sha256:277a0ef2981ca40581a47093e9e2d13b3f1fbbeffae064c1d21bfceba2030287"},
    {file = "PyYAML-6.0-cp38-cp38-win32.whl", hash = "sha256:d4eccecf9adf6fbcc6861a38015c2a64f38b9d94838ac1810a9023a0609e1b78"},
    {file = "PyYAML-6.0-cp38-cp38-win_amd64.whl", hash = "sha256:1e4747bc279b4f613a09eb64bba2ba602d8a6664c6ce6396a4d0cd413a50ce07"},
    {file = "PyYAML-6.0-cp39-cp39-macosx_10_9_x86_64.whl", hash = "sha256:055d937d65826939cb044fc8c9b08889e8c743fdc6a32b33e2390f66013e449b"},
    {file = "PyYAML-6.0-cp39-cp39-macosx_11_0_arm64.whl", hash = "sha256:e61ceaab6f49fb8bdfaa0f92c4b57bcfbea54c09277b1b4f7ac376bfb7a7c174"},
    {file = "PyYAML-6.0-cp39-cp39-manylinux_2_17_aarch64.manylinux2014_aarch64.whl", hash = "sha256:d67d839ede4ed1b28a4e8909735fc992a923cdb84e618544973d7dfc71540803"},
    {file = "PyYAML-6.0-cp39-cp39-manylinux_2_17_s390x.manylinux2014_s390x.whl", hash = "sha256:cba8c411ef271aa037d7357a2bc8f9ee8b58b9965831d9e51baf703280dc73d3"},
    {file = "PyYAML-6.0-cp39-cp39-manylinux_2_5_x86_64.manylinux1_x86_64.manylinux_2_12_x86_64.manylinux2010_x86_64.whl", hash = "sha256:40527857252b61eacd1d9af500c3337ba8deb8fc298940291486c465c8b46ec0"},
    {file = "PyYAML-6.0-cp39-cp39-win32.whl", hash = "sha256:b5b9eccad747aabaaffbc6064800670f0c297e52c12754eb1d976c57e4f74dcb"},
    {file = "PyYAML-6.0-cp39-cp39-win_amd64.whl", hash = "sha256:b3d267842bf12586ba6c734f89d1f5b871df0273157918b0ccefa29deb05c21c"},
    {file = "PyYAML-6.0.tar.gz", hash = "sha256:68fb519c14306fec9720a2a5b45bc9f0c8d1b9c72adf45c37baedfcd949c35a2"},
]
scikit-image = [
    {file = "scikit-image-0.19.3.tar.gz", hash = "sha256:24b5367de1762da6ee126dd8f30cc4e7efda474e0d7d70685433f0e3aa2ec450"},
    {file = "scikit_image-0.19.3-cp310-cp310-macosx_10_13_x86_64.whl", hash = "sha256:3a01372ae4bca223873304b0bff79b9d92446ac6d6177f73d89b45561e2d09d8"},
    {file = "scikit_image-0.19.3-cp310-cp310-macosx_12_0_arm64.whl", hash = "sha256:fdf48d9b1f13af69e4e2c78e05067e322e9c8c97463c315cd0ecb47a94e259fc"},
    {file = "scikit_image-0.19.3-cp310-cp310-manylinux_2_17_aarch64.manylinux2014_aarch64.whl", hash = "sha256:6b6a8f98f2ac9bb73706461fd1dec875f6a5141759ed526850a5a49e90003d19"},
    {file = "scikit_image-0.19.3-cp310-cp310-manylinux_2_17_x86_64.manylinux2014_x86_64.whl", hash = "sha256:cfbb073f23deb48e0e60c47f8741d8089121d89cc78629ea8c5b51096efc5be7"},
    {file = "scikit_image-0.19.3-cp310-cp310-win_amd64.whl", hash = "sha256:cc24177de3fdceca5d04807ad9c87d665f0bf01032ed94a9055cd1ed2b3f33e9"},
    {file = "scikit_image-0.19.3-cp37-cp37m-macosx_10_13_x86_64.whl", hash = "sha256:fd9dd3994bb6f9f7a35f228323f3c4dc44b3cf2ff15fd72d895216e9333550c6"},
    {file = "scikit_image-0.19.3-cp37-cp37m-manylinux_2_12_i686.manylinux2010_i686.whl", hash = "sha256:ad5d8000207a264d1a55681a9276e6a739d3f05cf4429004ad00d61d1892235f"},
    {file = "scikit_image-0.19.3-cp37-cp37m-manylinux_2_12_x86_64.manylinux2010_x86_64.whl", hash = "sha256:84baa3179f3ae983c3a5d81c1e404bc92dcf7daeb41bfe9369badcda3fb22b92"},
    {file = "scikit_image-0.19.3-cp37-cp37m-manylinux_2_17_aarch64.manylinux2014_aarch64.whl", hash = "sha256:7f9f8a1387afc6c70f2bed007c3854a2d7489f9f7713c242f16f32ee05934bc2"},
    {file = "scikit_image-0.19.3-cp37-cp37m-win32.whl", hash = "sha256:9fb0923a3bfa99457c5e17888f27b3b8a83a3600b4fef317992e7b7234764732"},
    {file = "scikit_image-0.19.3-cp37-cp37m-win_amd64.whl", hash = "sha256:ce3d2207f253b8eb2c824e30d145a9f07a34a14212d57f3beca9f7e03c383cbe"},
    {file = "scikit_image-0.19.3-cp38-cp38-macosx_10_13_x86_64.whl", hash = "sha256:2a02d1bd0e2b53e36b952bd5fd6118d9ccc3ee51de35705d63d8eb1f2e86adef"},
    {file = "scikit_image-0.19.3-cp38-cp38-macosx_12_0_arm64.whl", hash = "sha256:03779a7e1736fdf89d83c0ba67d44110496edd736a3bfce61a2b5177a1c8a099"},
    {file = "scikit_image-0.19.3-cp38-cp38-manylinux_2_17_aarch64.manylinux2014_aarch64.whl", hash = "sha256:19a21a101a20c587a3b611a2cf6f86c35aae9f8d9563279b987e83ee1c9a9790"},
    {file = "scikit_image-0.19.3-cp38-cp38-manylinux_2_17_i686.manylinux2014_i686.whl", hash = "sha256:2f50b923f8099c1045fcde7418d86b206c87e333e43da980f41d8577b9605245"},
    {file = "scikit_image-0.19.3-cp38-cp38-manylinux_2_17_x86_64.manylinux2014_x86_64.whl", hash = "sha256:e207c6ce5ce121d7d9b9d2b61b9adca57d1abed112c902d8ffbfdc20fb42c12b"},
    {file = "scikit_image-0.19.3-cp38-cp38-win32.whl", hash = "sha256:a7c3985c68bfe05f7571167ee021d14f5b8d1a4a250c91f0b13be7fb07e6af34"},
    {file = "scikit_image-0.19.3-cp38-cp38-win_amd64.whl", hash = "sha256:651de1c2ce1fbee834753b46b8e7d81cb12a5594898babba63ac82b30ddad49d"},
    {file = "scikit_image-0.19.3-cp39-cp39-macosx_10_13_x86_64.whl", hash = "sha256:8d8917fcf85b987b1f287f823f3a1a7dac38b70aaca759bc0200f3bc292d5ced"},
    {file = "scikit_image-0.19.3-cp39-cp39-macosx_12_0_arm64.whl", hash = "sha256:0b0a199157ce8487c77de4fde0edc0b42d6d42818881c11f459262351d678b2d"},
    {file = "scikit_image-0.19.3-cp39-cp39-manylinux_2_17_aarch64.manylinux2014_aarch64.whl", hash = "sha256:33dfd463ee6cc509defa279b963829f2230c9e0639ccd3931045be055878eea6"},
    {file = "scikit_image-0.19.3-cp39-cp39-manylinux_2_17_i686.manylinux2014_i686.whl", hash = "sha256:a8714348ddd671f819457a797c97d4c672166f093def66d66c3254cbd1d43f83"},
    {file = "scikit_image-0.19.3-cp39-cp39-manylinux_2_17_x86_64.manylinux2014_x86_64.whl", hash = "sha256:ff3b1025356508d41f4fe48528e509d95f9e4015e90cf158cd58c56dc63e0ac5"},
    {file = "scikit_image-0.19.3-cp39-cp39-win32.whl", hash = "sha256:9439e5294de3f18d6e82ec8eee2c46590231cf9c690da80545e83a0733b7a69e"},
    {file = "scikit_image-0.19.3-cp39-cp39-win_amd64.whl", hash = "sha256:32fb88cc36203b99c9672fb972c9ef98635deaa5fc889fe969f3e11c44f22919"},
]
scipy = [
    {file = "scipy-1.6.1-cp37-cp37m-macosx_10_9_x86_64.whl", hash = "sha256:a15a1f3fc0abff33e792d6049161b7795909b40b97c6cc2934ed54384017ab76"},
    {file = "scipy-1.6.1-cp37-cp37m-manylinux1_i686.whl", hash = "sha256:e79570979ccdc3d165456dd62041d9556fb9733b86b4b6d818af7a0afc15f092"},
    {file = "scipy-1.6.1-cp37-cp37m-manylinux1_x86_64.whl", hash = "sha256:a423533c55fec61456dedee7b6ee7dce0bb6bfa395424ea374d25afa262be261"},
    {file = "scipy-1.6.1-cp37-cp37m-manylinux2014_aarch64.whl", hash = "sha256:33d6b7df40d197bdd3049d64e8e680227151673465e5d85723b3b8f6b15a6ced"},
    {file = "scipy-1.6.1-cp37-cp37m-win32.whl", hash = "sha256:6725e3fbb47da428794f243864f2297462e9ee448297c93ed1dcbc44335feb78"},
    {file = "scipy-1.6.1-cp37-cp37m-win_amd64.whl", hash = "sha256:5fa9c6530b1661f1370bcd332a1e62ca7881785cc0f80c0d559b636567fab63c"},
    {file = "scipy-1.6.1-cp38-cp38-macosx_10_9_x86_64.whl", hash = "sha256:bd50daf727f7c195e26f27467c85ce653d41df4358a25b32434a50d8870fc519"},
    {file = "scipy-1.6.1-cp38-cp38-manylinux1_i686.whl", hash = "sha256:f46dd15335e8a320b0fb4685f58b7471702234cba8bb3442b69a3e1dc329c345"},
    {file = "scipy-1.6.1-cp38-cp38-manylinux1_x86_64.whl", hash = "sha256:0e5b0ccf63155d90da576edd2768b66fb276446c371b73841e3503be1d63fb5d"},
    {file = "scipy-1.6.1-cp38-cp38-manylinux2014_aarch64.whl", hash = "sha256:2481efbb3740977e3c831edfd0bd9867be26387cacf24eb5e366a6a374d3d00d"},
    {file = "scipy-1.6.1-cp38-cp38-win32.whl", hash = "sha256:68cb4c424112cd4be886b4d979c5497fba190714085f46b8ae67a5e4416c32b4"},
    {file = "scipy-1.6.1-cp38-cp38-win_amd64.whl", hash = "sha256:5f331eeed0297232d2e6eea51b54e8278ed8bb10b099f69c44e2558c090d06bf"},
    {file = "scipy-1.6.1-cp39-cp39-macosx_10_9_x86_64.whl", hash = "sha256:0c8a51d33556bf70367452d4d601d1742c0e806cd0194785914daf19775f0e67"},
    {file = "scipy-1.6.1-cp39-cp39-manylinux1_i686.whl", hash = "sha256:83bf7c16245c15bc58ee76c5418e46ea1811edcc2e2b03041b804e46084ab627"},
    {file = "scipy-1.6.1-cp39-cp39-manylinux1_x86_64.whl", hash = "sha256:794e768cc5f779736593046c9714e0f3a5940bc6dcc1dba885ad64cbfb28e9f0"},
    {file = "scipy-1.6.1-cp39-cp39-manylinux2014_aarch64.whl", hash = "sha256:5da5471aed911fe7e52b86bf9ea32fb55ae93e2f0fac66c32e58897cfb02fa07"},
    {file = "scipy-1.6.1-cp39-cp39-win32.whl", hash = "sha256:8e403a337749ed40af60e537cc4d4c03febddcc56cd26e774c9b1b600a70d3e4"},
    {file = "scipy-1.6.1-cp39-cp39-win_amd64.whl", hash = "sha256:a5193a098ae9f29af283dcf0041f762601faf2e595c0db1da929875b7570353f"},
    {file = "scipy-1.6.1.tar.gz", hash = "sha256:c4fceb864890b6168e79b0e714c585dbe2fd4222768ee90bc1aa0f8218691b11"},
]
seaborn = [
    {file = "seaborn-0.11.2-py3-none-any.whl", hash = "sha256:85a6baa9b55f81a0623abddc4a26b334653ff4c6b18c418361de19dbba0ef283"},
    {file = "seaborn-0.11.2.tar.gz", hash = "sha256:cf45e9286d40826864be0e3c066f98536982baf701a7caa386511792d61ff4f6"},
]
setuptools-scm = [
    {file = "setuptools_scm-7.0.5-py3-none-any.whl", hash = "sha256:7930f720905e03ccd1e1d821db521bff7ec2ac9cf0ceb6552dd73d24a45d3b02"},
    {file = "setuptools_scm-7.0.5.tar.gz", hash = "sha256:031e13af771d6f892b941adb6ea04545bbf91ebc5ce68c78aaf3fff6e1fb4844"},
]
six = [
    {file = "six-1.16.0-py2.py3-none-any.whl", hash = "sha256:8abb2f1d86890a2dfb989f9a77cfcfd3e47c2a354b01111771326f8aa26e0254"},
    {file = "six-1.16.0.tar.gz", hash = "sha256:1e61c37477a1626458e36f7b1d82aa5c9b094fa4802892072e49de9c60c4c926"},
]
statsmodels = [
    {file = "statsmodels-0.13.2-cp310-cp310-macosx_10_9_x86_64.whl", hash = "sha256:3e7ca5b7e678c0bb7a24f5c735d58ac104a50eb61b17c484cce0e221a095560f"},
    {file = "statsmodels-0.13.2-cp310-cp310-macosx_11_0_arm64.whl", hash = "sha256:066a75d5585378b2df972f81a90b9a3da5e567b7d4833300c1597438c1a35e29"},
    {file = "statsmodels-0.13.2-cp310-cp310-manylinux_2_17_aarch64.manylinux2014_aarch64.whl", hash = "sha256:f15f38dfc9c5c091662cb619e12322047368c67aef449c7554d9b324a15f7a94"},
    {file = "statsmodels-0.13.2-cp310-cp310-manylinux_2_17_x86_64.manylinux2014_x86_64.whl", hash = "sha256:5c4ccc6b4744613367e8a233bd952c8a838db8f528f9fe033bda25aa13fc7d08"},
    {file = "statsmodels-0.13.2-cp310-cp310-win_amd64.whl", hash = "sha256:855b1cc2a91ab140b9bcf304b1731705805ce73223bf500b988804968554c0ed"},
    {file = "statsmodels-0.13.2-cp37-cp37m-macosx_10_9_x86_64.whl", hash = "sha256:b69c9af7606325095f7c40c581957bad9f28775653d41537c1ec4cd1b185ff5b"},
    {file = "statsmodels-0.13.2-cp37-cp37m-manylinux_2_17_aarch64.manylinux2014_aarch64.whl", hash = "sha256:ab31bac0f72b83bca1f217a12ec6f309a56485a50c4a705fbdd63112213d4da4"},
    {file = "statsmodels-0.13.2-cp37-cp37m-manylinux_2_17_x86_64.manylinux2014_x86_64.whl", hash = "sha256:5d680b910b57fc0aa87472662cdfe09aae0e21db4bdf19ccd6420fd4dffda892"},
    {file = "statsmodels-0.13.2-cp37-cp37m-win32.whl", hash = "sha256:9e9a3f661d372431850d55157d049e079493c97fc06f550d23d8c8c70805cc48"},
    {file = "statsmodels-0.13.2-cp37-cp37m-win_amd64.whl", hash = "sha256:c9f6326870c095ef688f072cd476b932aff0906d60193eaa08e93ec23b29ca83"},
    {file = "statsmodels-0.13.2-cp38-cp38-macosx_10_9_x86_64.whl", hash = "sha256:5bc050f25f1ba1221efef9ea01b751c60935ad787fcd4259f4ece986f2da9141"},
    {file = "statsmodels-0.13.2-cp38-cp38-macosx_11_0_arm64.whl", hash = "sha256:426b1c8ea3918d3d27dbfa38f2bee36cabf41d32163e2cbb3adfb0178b24626a"},
    {file = "statsmodels-0.13.2-cp38-cp38-manylinux_2_17_aarch64.manylinux2014_aarch64.whl", hash = "sha256:45b80fac4a63308b1e93fa9dc27a8598930fd5dfd77c850ca077bb850254c6d7"},
    {file = "statsmodels-0.13.2-cp38-cp38-manylinux_2_17_x86_64.manylinux2014_x86_64.whl", hash = "sha256:78ee69ec0e0f79f627245c65f8a495b8581c2ea19084aac63941815feb15dcf3"},
    {file = "statsmodels-0.13.2-cp38-cp38-win32.whl", hash = "sha256:20483cc30e11aa072b30d307bb80470f86a23ae8fffa51439ca54509d7aa9b05"},
    {file = "statsmodels-0.13.2-cp38-cp38-win_amd64.whl", hash = "sha256:bf43051a92231ccb9de95e4b6d22d3b15e499ee5ee9bff0a20e6b6ad293e34cb"},
    {file = "statsmodels-0.13.2-cp39-cp39-macosx_10_9_x86_64.whl", hash = "sha256:6bf0dfed5f5edb59b5922b295392cd276463b10a5e730f7e57ee4ff2d8e9a87e"},
    {file = "statsmodels-0.13.2-cp39-cp39-macosx_11_0_arm64.whl", hash = "sha256:a403b559c5586dab7ac0fc9e754c737b017c96cce0ddd66ff9094764cdaf293d"},
    {file = "statsmodels-0.13.2-cp39-cp39-manylinux_2_17_aarch64.manylinux2014_aarch64.whl", hash = "sha256:9f23554dd025ea354ce072ba32bfaa840d2b856372e5734290e181d27a1f9e0c"},
    {file = "statsmodels-0.13.2-cp39-cp39-manylinux_2_17_x86_64.manylinux2014_x86_64.whl", hash = "sha256:815f4df713e3eb6f40ae175c71f2a70d32f9219b5b4d23d4e0faab1171ba93ba"},
    {file = "statsmodels-0.13.2-cp39-cp39-win32.whl", hash = "sha256:461c82ab2265fa8457b96afc23ef3ca19f42eb070436e0241b57e58a38863901"},
    {file = "statsmodels-0.13.2-cp39-cp39-win_amd64.whl", hash = "sha256:39daab5a8a9332c8ea83d6464d065080c9ba65f236daf6a64aa18f64ef776fad"},
    {file = "statsmodels-0.13.2.tar.gz", hash = "sha256:77dc292c9939c036a476f1770f9d08976b05437daa229928da73231147cde7d4"},
]
tifffile = [
    {file = "tifffile-2022.5.4-py3-none-any.whl", hash = "sha256:52b4c02040d00c1811e26c0f6abd41e77e2d57559b3657ff3e873955f74f5c57"},
    {file = "tifffile-2022.5.4.tar.gz", hash = "sha256:b03147a15862b7c1d90d47435197f149bef7a52c25ad67cf1f9b465faa71b8d2"},
]
tomli = [
    {file = "tomli-2.0.1-py3-none-any.whl", hash = "sha256:939de3e7a6161af0c887ef91b7d41a53e7c5a1ca976325f429cb46ea9bc30ecc"},
    {file = "tomli-2.0.1.tar.gz", hash = "sha256:de526c12914f0c550d15924c62d72abc48d6fe7364aa87328337a31007fe8a4f"},
]
typing-extensions = [
    {file = "typing_extensions-4.3.0-py3-none-any.whl", hash = "sha256:25642c956049920a5aa49edcdd6ab1e06d7e5d467fc00e0506c44ac86fbfca02"},
    {file = "typing_extensions-4.3.0.tar.gz", hash = "sha256:e6d2677a32f47fc7eb2795db1dd15c1f34eff616bcaf2cfb5e997f854fa1c4a6"},
]
xarray = [
    {file = "xarray-0.17.0-py3-none-any.whl", hash = "sha256:ce204fb5015c3d382036f7c065c927df5684276976810aef43d78908c3ceb440"},
    {file = "xarray-0.17.0.tar.gz", hash = "sha256:9c2edad2a4e588f9117c666a4249920b9717fb75703b96998cf65fcd4f60551f"},
]<|MERGE_RESOLUTION|>--- conflicted
+++ resolved
@@ -166,7 +166,6 @@
 name = "pandas"
 version = "1.4.3"
 description = "Powerful data structures for data analysis, time series, and statistics"
-<<<<<<< HEAD
 category = "main"
 optional = false
 python-versions = ">=3.8"
@@ -188,26 +187,13 @@
 name = "patsy"
 version = "0.5.2"
 description = "A Python package for describing statistical models and for building design matrices."
-=======
->>>>>>> 419f68c2
 category = "main"
 optional = false
 python-versions = "*"
 
 [package.dependencies]
-<<<<<<< HEAD
 numpy = ">=1.4"
 six = "*"
-=======
-numpy = [
-    {version = ">=1.18.5", markers = "platform_machine != \"aarch64\" and platform_machine != \"arm64\" and python_version < \"3.10\""},
-    {version = ">=1.19.2", markers = "platform_machine == \"aarch64\" and python_version < \"3.10\""},
-    {version = ">=1.20.0", markers = "platform_machine == \"arm64\" and python_version < \"3.10\""},
-    {version = ">=1.21.0", markers = "python_version >= \"3.10\""},
-]
-python-dateutil = ">=2.8.1"
-pytz = ">=2020.1"
->>>>>>> 419f68c2
 
 [package.extras]
 test = ["pytest", "pytest-cov", "scipy"]
@@ -446,13 +432,11 @@
 fonttools = [
     {file = "fonttools-4.34.4-py3-none-any.whl", hash = "sha256:d73f25b283cd8033367451122aa868a23de0734757a01984e4b30b18b9050c72"},
     {file = "fonttools-4.34.4.zip", hash = "sha256:9a1c52488045cd6c6491fd07711a380f932466e317cb8e016fc4e99dc7eac2f0"},
-<<<<<<< HEAD
-]
+
 imageio = [
     {file = "imageio-2.19.5-py3-none-any.whl", hash = "sha256:49991206a92955ef5d3a7686e9733cfe3b37c08972375929da3c042de1e6785b"},
     {file = "imageio-2.19.5.tar.gz", hash = "sha256:eb3cd70de8be87b72ea85716b7363c700b91144589ee6b5d7b49d42998b7d185"},
-=======
->>>>>>> 419f68c2
+
 ]
 joblib = [
     {file = "joblib-1.0.1-py3-none-any.whl", hash = "sha256:feeb1ec69c4d45129954f1b7034954241eedfd6ba39b5e9e4b6883be3332d5e5"},
@@ -502,14 +486,10 @@
     {file = "kiwisolver-1.4.4-pp37-pypy37_pp73-manylinux_2_17_aarch64.manylinux2014_aarch64.whl", hash = "sha256:da152d8cdcab0e56e4f45eb08b9aea6455845ec83172092f09b0e077ece2cf7a"},
     {file = "kiwisolver-1.4.4-pp37-pypy37_pp73-win_amd64.whl", hash = "sha256:ecb1fa0db7bf4cff9dac752abb19505a233c7f16684c5826d1f11ebd9472b871"},
     {file = "kiwisolver-1.4.4.tar.gz", hash = "sha256:d41997519fcba4a1e46eb4a2fe31bc12f0ff957b2b81bac28db24744f333e955"},
-<<<<<<< HEAD
-]
-matplotlib = []
+
 networkx = [
     {file = "networkx-2.8.5-py3-none-any.whl", hash = "sha256:a762f4b385692d9c3a6f2912d058d76d29a827deaedf9e63ed14d397b8030687"},
     {file = "networkx-2.8.5.tar.gz", hash = "sha256:15a7b81a360791c458c55a417418ea136c13378cfdc06a2dcdc12bd2f9cf09c1"},
-=======
->>>>>>> 419f68c2
 ]
 matplotlib = []
 numpy = [
@@ -542,13 +522,11 @@
     {file = "packaging-21.3.tar.gz", hash = "sha256:dd47c42927d89ab911e606518907cc2d3a1f38bbd026385970643f9c5b8ecfeb"},
 ]
 pandas = []
-<<<<<<< HEAD
+
 patsy = [
     {file = "patsy-0.5.2-py2.py3-none-any.whl", hash = "sha256:cc80955ae8c13a7e7c4051eda7b277c8f909f50bc7d73e124bc38e2ee3d95041"},
     {file = "patsy-0.5.2.tar.gz", hash = "sha256:5053de7804676aba62783dbb0f23a2b3d74e35e5bfa238b88b7cbf148a38b69d"},
 ]
-=======
->>>>>>> 419f68c2
 pillow = [
     {file = "Pillow-9.2.0-cp310-cp310-macosx_10_10_x86_64.whl", hash = "sha256:a9c9bc489f8ab30906d7a85afac4b4944a572a7432e00698a7239f44a44e6efb"},
     {file = "Pillow-9.2.0-cp310-cp310-macosx_11_0_arm64.whl", hash = "sha256:510cef4a3f401c246cfd8227b300828715dd055463cdca6176c2e4036df8bd4f"},
@@ -651,7 +629,6 @@
 pytz = [
     {file = "pytz-2022.1-py2.py3-none-any.whl", hash = "sha256:e68985985296d9a66a881eb3193b0906246245294a881e7c8afe623866ac6a5c"},
     {file = "pytz-2022.1.tar.gz", hash = "sha256:1e760e2fe6a8163bc0b3d9a19c4f84342afa0a2affebfaa84b01b978a02ecaa7"},
-<<<<<<< HEAD
 ]
 pywavelets = [
     {file = "PyWavelets-1.3.0-cp310-cp310-macosx_10_13_universal2.whl", hash = "sha256:eebaa9c28600da336743fefd650332460c132792660e70eb09abf343b0664b87"},
@@ -684,8 +661,6 @@
     {file = "PyWavelets-1.3.0-cp39-cp39-win32.whl", hash = "sha256:de67deb275474094e160900ab7e07f2a721b9cd351cf3826c4a3ab89bb71d4b3"},
     {file = "PyWavelets-1.3.0-cp39-cp39-win_amd64.whl", hash = "sha256:a354979e2ee8cd71a8952ded381f3d9f981692b73c6842bcc6c9f64047e0a5be"},
     {file = "PyWavelets-1.3.0.tar.gz", hash = "sha256:cbaa9d62052d9daf8da765fc8e7c30c38ea2b8e9e1c18841913dfb4aec671ee5"},
-=======
->>>>>>> 419f68c2
 ]
 pyyaml = [
     {file = "PyYAML-6.0-cp310-cp310-macosx_10_9_x86_64.whl", hash = "sha256:d4db7c7aef085872ef65a8fd7d6d09a14ae91f691dec3e87ee5ee0539d516f53"},
